--- conflicted
+++ resolved
@@ -3487,11 +3487,7 @@
   int i, j, k, nl;
   // face
   for(int n=0; n<nface_; n++) {
-<<<<<<< HEAD
-    if(pmb->block_bcs[n]!=-1) continue;
-=======
     if ((pmb->block_bcs[n] != -1) && (pmb->block_bcs[n] != 4)) continue;
->>>>>>> 39dff73c
     if(n==inner_x1 || n==outer_x1) {
       if(n==inner_x1) i=pmb->is;
       else i=pmb->ie+1;
