--- conflicted
+++ resolved
@@ -1187,17 +1187,15 @@
     pmb = pblock;
     while (pmb != NULL)  {
       phydro=pmb->phydro;
-      pfield=pmb->pfield;
-<<<<<<< HEAD
-      pgrav=pmb->pgrav;
-      pmb->pbval->SendHydroBoundaryBuffers(phydro->u, true);
-=======
       pmb->pbval->SendCellCenteredBoundaryBuffers(phydro->u, HYDRO_CONS);
->>>>>>> 7c81d957
-      if (MAGNETIC_FIELDS_ENABLED)
+      if (MAGNETIC_FIELDS_ENABLED) {
+        pfield=pmb->pfield;
         pmb->pbval->SendFieldBoundaryBuffers(pfield->b);
-      if (SELF_GRAVITY_ENABLED)
+      }
+      if (SELF_GRAVITY_ENABLED) {
+        pgrav=pmb->pgrav;
         pmb->pbval->SendGravityBoundaryBuffers(pgrav->phi);
+      }
       pmb=pmb->next;
     }
 
@@ -1205,14 +1203,16 @@
     pmb = pblock;
     while (pmb != NULL)  {
       phydro=pmb->phydro;
-      pfield=pmb->pfield;
-      pgrav=pmb->pgrav;
       pbval=pmb->pbval;
       pbval->ReceiveCellCenteredBoundaryBuffersWithWait(phydro->u, HYDRO_CONS);
-      if (MAGNETIC_FIELDS_ENABLED)
+      if (MAGNETIC_FIELDS_ENABLED) {
+        pfield=pmb->pfield;
         pbval->ReceiveFieldBoundaryBuffersWithWait(pfield->b);
-      if (SELF_GRAVITY_ENABLED)
+      }
+      if (SELF_GRAVITY_ENABLED) {
+        pgrav=pmb->pgrav;
         pmb->pbval->ReceiveGravityBoundaryBuffersWithWait(pgrav->phi);
+      }
       pmb->pbval->ClearBoundaryForInit(true);
       pmb=pmb->next;
     }
